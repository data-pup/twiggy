[package]
authors = ["Nick Fitzgerald <fitzgen@gmail.com>"]
categories = []
description = "Common traits for the Twiggy code size profiler."
license = "Apache-2.0/MIT"
name = "twiggy-traits"
readme = "../README.md"
repository = "https://github.com/rustwasm/twiggy"
version = "0.4.0"

[lib]
path = "./traits.rs"

[dependencies]
failure = "0.1.5"
<<<<<<< HEAD
gimli = { version = "0.17.0", optional = true, default-features = false, features = ["std", "read"] }
wasmparser = "0.29.0"
=======
gimli = { version = "0.16.1", optional = true }
wasmparser = "0.29.2"
>>>>>>> 528b5e4f
twiggy-ir = { version = "=0.4.0", path = "../ir" }
csv = "1.0.5"
regex = "1.1.0"

[features]
default = []
dwarf = ["gimli"]
emit_json = []
emit_csv = []
emit_text = []<|MERGE_RESOLUTION|>--- conflicted
+++ resolved
@@ -13,13 +13,8 @@
 
 [dependencies]
 failure = "0.1.5"
-<<<<<<< HEAD
 gimli = { version = "0.17.0", optional = true, default-features = false, features = ["std", "read"] }
-wasmparser = "0.29.0"
-=======
-gimli = { version = "0.16.1", optional = true }
 wasmparser = "0.29.2"
->>>>>>> 528b5e4f
 twiggy-ir = { version = "=0.4.0", path = "../ir" }
 csv = "1.0.5"
 regex = "1.1.0"
